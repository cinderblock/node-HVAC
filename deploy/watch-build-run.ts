--- conflicted
+++ resolved
@@ -246,11 +246,7 @@
   const buildAndPush = new Observable<void>(observable => {
     const host = ts.createWatchCompilerHost(
       configPath,
-<<<<<<< HEAD
-      { outDir: (options.remote.directory || '') + '/daemon' },
-=======
       { outDir: remotePath, rootDir: basePath },
->>>>>>> 4183ef4d
       ts.sys,
       ts.createEmitAndSemanticDiagnosticsBuilderProgram,
       reportDiagnostic,
@@ -333,20 +329,8 @@
   async function startRemoteExecution() {
     debug.yellow('Running');
 
-<<<<<<< HEAD
-    // This means we messed up...
-    if (running) throw 'Already running!';
-
-    const execOptions: ExecOptions = {};
-
-    try {
-      const args = ['node', remoteDaemonDir];
-      debug.variable('Spawning:', 'sudo', args, execOptions);
-      spawn = await ssh.spawn('sudo', args, execOptions);
-=======
     const exec = await sudo(['systemctl', 'start', remoteServiceName]);
     exec.on('error', debug.variable);
->>>>>>> 4183ef4d
 
     debug.green('Remote daemon started');
   }
